"""
API Router for Brain_Net Backend v1
Contains all API endpoints for the application.
"""

from fastapi import APIRouter

# Import route modules
from app.api.v1.routes.auth import router as auth_router
from app.api.v1.routes.upload import router as upload_router
<<<<<<< HEAD
from app.api.v1.routes.processors import router as processors_router
from app.api.v1.routes.sandbox import router as sandbox_router
=======
from app.api.v1.routes.database import router as database_router
>>>>>>> 710e7309

api_router = APIRouter()

# Include route modules
api_router.include_router(auth_router, prefix="/auth", tags=["authentication"])
api_router.include_router(upload_router, prefix="/upload", tags=["upload"])
<<<<<<< HEAD
api_router.include_router(processors_router, tags=["processors"])
api_router.include_router(sandbox_router, tags=["sandbox"])
=======
api_router.include_router(database_router, prefix="/db", tags=["database"])
>>>>>>> 710e7309

@api_router.get("/")
async def api_root():
    """API root endpoint."""
    return {
        "message": "Brain_Net API v1",
        "version": "1.0.0",
        "status": "operational",
        "available_endpoints": [
            "/auth - Authentication endpoints",
            "/upload - File upload endpoints", 
            "/processors - Processor and pipeline management endpoints",
<<<<<<< HEAD
            "/sandbox - Python sandbox environment for AI agents"
=======
            "/db - Database API endpoints for secure sandbox access"
>>>>>>> 710e7309
        ]
    } <|MERGE_RESOLUTION|>--- conflicted
+++ resolved
@@ -8,24 +8,18 @@
 # Import route modules
 from app.api.v1.routes.auth import router as auth_router
 from app.api.v1.routes.upload import router as upload_router
-<<<<<<< HEAD
 from app.api.v1.routes.processors import router as processors_router
 from app.api.v1.routes.sandbox import router as sandbox_router
-=======
 from app.api.v1.routes.database import router as database_router
->>>>>>> 710e7309
 
 api_router = APIRouter()
 
 # Include route modules
 api_router.include_router(auth_router, prefix="/auth", tags=["authentication"])
 api_router.include_router(upload_router, prefix="/upload", tags=["upload"])
-<<<<<<< HEAD
 api_router.include_router(processors_router, tags=["processors"])
 api_router.include_router(sandbox_router, tags=["sandbox"])
-=======
 api_router.include_router(database_router, prefix="/db", tags=["database"])
->>>>>>> 710e7309
 
 @api_router.get("/")
 async def api_root():
@@ -38,10 +32,7 @@
             "/auth - Authentication endpoints",
             "/upload - File upload endpoints", 
             "/processors - Processor and pipeline management endpoints",
-<<<<<<< HEAD
             "/sandbox - Python sandbox environment for AI agents"
-=======
             "/db - Database API endpoints for secure sandbox access"
->>>>>>> 710e7309
         ]
     } 